--- conflicted
+++ resolved
@@ -128,15 +128,11 @@
 # Pyre type checker
 .pyre/
 
-<<<<<<< HEAD
 # mac auxiliary files
 .DS_Store
 
 dev_qald9_rel.json
 probbank-dbpedia.pkl
-=======
-.DS_Store
->>>>>>> 9b2144f5
 qald_9.json
 query_edges.json
 generated_queries.json
