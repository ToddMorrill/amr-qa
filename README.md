--- conflicted
+++ resolved
@@ -1,23 +1,14 @@
 # amr-qa
-<<<<<<< HEAD
 This repo maps natural language questions to SPARQL queries via AMR representations
 
 ## Project setup
 ### Library installations
 ```
-=======
-This repo contains procedures that map natural language questions to SPARQL queries via AMR representations.
-
-## Configuring the environment
-```
-# create a virtual environment
->>>>>>> 424f771e
 python3 -m venv .venv
 source .venv/bin/activate
 pip install -r requirements.txt
 ```
 
-<<<<<<< HEAD
 ### Data downloads and configuration
 ```
 # download datasets and AMR models
@@ -38,16 +29,10 @@
 cd build
 cmake ..
 make
-=======
-## Downloading data
+```
 
-## Querying the SPARQL API
-
-## Evaluate the system
-
-## Run tests
+### Run tests
 ```
 # within the main directory
 python -m pytest
->>>>>>> 424f771e
 ```